package pkg

import (
	"bufio"
	"bytes"
	"fmt"
	"io"
	"io/fs"
	"math/rand"
	"net/http"
	"os"
<<<<<<< HEAD
	"regexp"
=======
	"path/filepath"
	"strconv"
>>>>>>> 623be30c
	"strings"
	"time"

	"github.com/araddon/dateparse"
	"go.keploy.io/server/pkg/models"
	"go.uber.org/zap"
)

var Emoji = "\U0001F430" + " Keploy:"

// UrlParams returns the Url and Query parameters from the request url.
func UrlParams(r *http.Request) map[string]string {
	qp := r.URL.Query()
	result := make(map[string]string)

	for key, values := range qp {
		result[key] = strings.Join(values, ", ")
	}

	return result
}

// ToYamlHttpHeader converts the http header into yaml format
func ToYamlHttpHeader(httpHeader http.Header) map[string]string {
	header := map[string]string{}
	for i, j := range httpHeader {
		header[i] = strings.Join(j, ",")
	}
	return header
}

func ToHttpHeader(mockHeader map[string]string) http.Header {
	header := http.Header{}
	for i, j := range mockHeader {
		match := IsTime(j)
		if match {
			//Values like "Tue, 17 Jan 2023 16:34:58 IST" should be considered as single element
			header[i] = []string{j}
			continue
		}
		header[i] = strings.Split(j, ",")
	}
	return header
}

// IsTime verifies whether a given string represents a valid date or not.
func IsTime(stringDate string) bool {
	s := strings.TrimSpace(stringDate)
	_, err := dateparse.ParseAny(s)
	return err == nil
}

func SimulateHttp(tc models.TestCase, testSet string, logger *zap.Logger, apiTimeout uint64) (*models.HttpResp, error) {
	resp := &models.HttpResp{}

	logger.Info("starting test for of", zap.Any("test case", models.HighlightString(tc.Name)), zap.Any("test set", models.HighlightString(testSet)))
	req, err := http.NewRequest(string(tc.HttpReq.Method), tc.HttpReq.URL, bytes.NewBufferString(tc.HttpReq.Body))
	if err != nil {
		logger.Error("failed to create a http request from the yaml document", zap.Error(err))
		return nil, err
	}
	req.Header = ToHttpHeader(tc.HttpReq.Header)
	req.Header.Set("KEPLOY-TEST-ID", tc.Name)
	req.ProtoMajor = tc.HttpReq.ProtoMajor
	req.ProtoMinor = tc.HttpReq.ProtoMinor

	logger.Debug(fmt.Sprintf("Sending request to user app:%v", req))

	// Creating the client and disabling redirects
	var client *http.Client

	keepAlive, ok := req.Header["Connection"]
	if ok && strings.EqualFold(keepAlive[0], "keep-alive") {
		logger.Debug("simulating request with connection:keep-alive")
		client = &http.Client{
			Timeout: time.Second * time.Duration(apiTimeout),
			CheckRedirect: func(req *http.Request, via []*http.Request) error {
				return http.ErrUseLastResponse
			},
		}
	} else if ok && strings.EqualFold(keepAlive[0], "close") {
		logger.Debug("simulating request with connection:close")
		client = &http.Client{
			Timeout: time.Second * time.Duration(apiTimeout),
			CheckRedirect: func(req *http.Request, via []*http.Request) error {
				return http.ErrUseLastResponse
			},
			Transport: &http.Transport{
				DisableKeepAlives: true,
			},
		}
	} else {
		logger.Debug("simulating request with connection:keep-alive (maxIdleConn=1)")
		client = &http.Client{
			Timeout: time.Second * time.Duration(apiTimeout),
			CheckRedirect: func(req *http.Request, via []*http.Request) error {
				return http.ErrUseLastResponse
			},
			Transport: &http.Transport{
				DisableKeepAlives: false,
				MaxIdleConns:      1,
			},
		}
	}

	httpResp, errHttpReq := client.Do(req)
	if httpResp != nil {
		// Cases covered, non-nil httpResp with non-nil errHttpReq and non-nil httpResp
		// with nil errHttpReq
		respBody, errReadRespBody := io.ReadAll(httpResp.Body)
		if errReadRespBody != nil {
			logger.Error("failed reading response body", zap.Error(errReadRespBody))
			return nil, err
		}

		resp = &models.HttpResp{
			StatusCode: httpResp.StatusCode,
			Body:       string(respBody),
			Header:     ToYamlHttpHeader(httpResp.Header),
		}
	} else if errHttpReq != nil {
		// Case covered, nil HTTP response with non-nil error
		logger.Error("failed sending testcase request to app", zap.Error(err))

		resp = &models.HttpResp{
			Body: errHttpReq.Error(),
		}
	}

	return resp, errHttpReq
}

func ParseHTTPRequest(requestBytes []byte) (*http.Request, error) {
	// Parse the request using the http.ReadRequest function
	request, err := http.ReadRequest(bufio.NewReader(bytes.NewReader(requestBytes)))
	if err != nil {
		return nil, err
	}
	request.Header.Set("Host", request.Host)

	return request, nil
}

func ParseHTTPResponse(data []byte, request *http.Request) (*http.Response, error) {
	buffer := bytes.NewBuffer(data)
	reader := bufio.NewReader(buffer)
	response, err := http.ReadResponse(reader, request)
	if err != nil {
		return nil, err
	}
	return response, nil
}

// Generate unique random id
func GenerateRandomID() int {
	rand.Seed(time.Now().UnixNano())
	id := rand.Intn(1000000000) // Adjust the range as needed
	return id
}

func MakeCurlCommand(method string, url string, header map[string]string, body string) string {
	curl := fmt.Sprintf("curl --request %s \\\n", method)
	curl = curl + fmt.Sprintf("  --url %s \\\n", url)
	for k, v := range header {
		if k != "Content-Length" {
			curl = curl + fmt.Sprintf("  --header '%s: %s' \\\n", k, v)
		}
	}
	if body != "" {
		curl = curl + fmt.Sprintf("  --data '%s'", body)
	}
	return curl
}

<<<<<<< HEAD
func ReadSessionIndices(path string, Logger *zap.Logger) ([]string, error) {
	indices := []string{}
	dir, err := os.OpenFile(path, os.O_RDONLY, fs.FileMode(os.O_RDONLY))
	if err != nil {
		Logger.Debug("creating a folder for the keploy generated testcases", zap.Error(err))
		return indices, nil
	}

	files, err := dir.ReadDir(0)
	if err != nil {
		return indices, err
	}

	for _, v := range files {
		// Define the regular expression pattern
		pattern := fmt.Sprintf(`^%s\d{1,}$`, models.TestSetPattern)

		// Compile the regular expression
		regex, err := regexp.Compile(pattern)
		if err != nil {
			return indices, err
		}

		// Check if the string matches the pattern
		if regex.MatchString(v.Name()) {
			indices = append(indices, v.Name())
		}
	}
	return indices, nil
=======
func GetNextTestReportDir(testReportPath, subDirPrefix string) (string, error) {
	latestReportNumber := 1

	if _, err := os.Stat(testReportPath); !os.IsNotExist(err) {
		file, err := os.Open(testReportPath)
		if err != nil {
			return "", fmt.Errorf("failed to open directory: %w", err)
		}
		defer file.Close()

		files, err := file.Readdir(-1) // -1 to read all files and directories
		if err != nil {
			return "", fmt.Errorf("failed to read directory: %w", err)
		}

		for _, f := range files {
			if f.IsDir() && strings.HasPrefix(f.Name(), subDirPrefix) {
				reportNumber, err := strconv.Atoi(strings.TrimPrefix(f.Name(), subDirPrefix))
				if err != nil {
					return "", fmt.Errorf("failed to parse report number: %w", err)
				}
				if reportNumber > latestReportNumber {
					latestReportNumber = reportNumber
				}
			}
		}
		latestReportNumber++ // increment to create a new report directory
	}

	newTestReportPath := filepath.Join(testReportPath, fmt.Sprintf("%s%d", subDirPrefix, latestReportNumber))
	return newTestReportPath, nil
>>>>>>> 623be30c
}<|MERGE_RESOLUTION|>--- conflicted
+++ resolved
@@ -9,12 +9,9 @@
 	"math/rand"
 	"net/http"
 	"os"
-<<<<<<< HEAD
+	"path/filepath"
 	"regexp"
-=======
-	"path/filepath"
 	"strconv"
->>>>>>> 623be30c
 	"strings"
 	"time"
 
@@ -189,7 +186,6 @@
 	return curl
 }
 
-<<<<<<< HEAD
 func ReadSessionIndices(path string, Logger *zap.Logger) ([]string, error) {
 	indices := []string{}
 	dir, err := os.OpenFile(path, os.O_RDONLY, fs.FileMode(os.O_RDONLY))
@@ -219,7 +215,8 @@
 		}
 	}
 	return indices, nil
-=======
+}
+
 func GetNextTestReportDir(testReportPath, subDirPrefix string) (string, error) {
 	latestReportNumber := 1
 
@@ -251,5 +248,4 @@
 
 	newTestReportPath := filepath.Join(testReportPath, fmt.Sprintf("%s%d", subDirPrefix, latestReportNumber))
 	return newTestReportPath, nil
->>>>>>> 623be30c
 }