package util

import (
	"bufio"
	"encoding/binary"
	"errors"
	"fmt"
	"io"

	"go.uber.org/zap"

	// "math/rand"
	"net"
	"strconv"
	"strings"
	"unicode"

	"github.com/agnivade/levenshtein"
<<<<<<< HEAD
=======
	"github.com/cloudflare/cfssl/log"
>>>>>>> af6dd870
	"go.keploy.io/server/pkg/hooks"
	"go.keploy.io/server/pkg/models"
)

var Emoji = "\U0001F430" + " Keploy:"

func ReadBuffConn(conn net.Conn, bufferChannel chan []byte, errChannel chan error, logger *zap.Logger) error {
	for {
		if conn == nil {
			logger.Debug("the connection is nil")
		}
		buffer, err := ReadBytes(conn)
		if err != nil {
			logger.Error("failed to read the packet message in proxy for generic dependency", zap.Error(err))
			errChannel <- err
			return err
		}
		bufferChannel <- buffer
	}
	return nil
}

func Passthrough(clientConn, destConn net.Conn, requestBuffer [][]byte, logger *zap.Logger) ([]byte, error) {

	if destConn == nil {
		return nil, errors.New("failed to pass network traffic to the destination connection")
	}
	logger.Debug("trying to forward requests to target", zap.Any("Destination Addr", destConn.RemoteAddr().String()))
	for _, v := range requestBuffer {
		_, err := destConn.Write(v)
		if err != nil {
			logger.Error("failed to write request message to the destination server", zap.Error(err), zap.Any("Destination Addr", destConn.RemoteAddr().String()))
			return nil, err
		}
	}
	// defer destConn.Close()

	// channels for writing messages from proxy to destination or client
	clientBufferChannel := make(chan []byte)
	destBufferChannel := make(chan []byte)
	errChannel := make(chan error)
	// read requests from client
	go ReadBuffConn(clientConn, clientBufferChannel, errChannel, logger)
	// read response from destination
	// destConn.SetReadDeadline(time.Now().Add(1 * time.Second))

	go ReadBuffConn(destConn, destBufferChannel, errChannel, logger)

	// for {

	select {
	case buffer := <-clientBufferChannel:
		// Write the request message to the destination
		_, err := destConn.Write(buffer)
		if err != nil {
			logger.Error("failed to write request message to the destination server", zap.Error(err))
			return nil, err
		}
		logger.Debug("the iteration for the generic request ends with requests:" + strconv.Itoa(len(buffer)))
		return buffer, nil
	case buffer := <-destBufferChannel:
		// Write the response message to the client
		_, err := clientConn.Write(buffer)
		if err != nil {
			logger.Error("failed to write response to the client", zap.Error(err))
			return nil, err
		}

		logger.Debug("the iteration for the generic response ends with responses:" + strconv.Itoa(len(buffer)))
	case err := <-errChannel:
		if netErr, ok := err.(net.Error); !(ok && netErr.Timeout()) && err != nil {
			return nil, err
		}
		return nil, nil
	}

	// }

	return nil, nil
}

// ToIP4AddressStr converts the integer IP4 Address to the octet format
func ToIP4AddressStr(ip uint32) string {
	// convert the IP address to a 32-bit binary number
	ipBinary := fmt.Sprintf("%032b", ip)
	// fmt.Printf("This is the value of the ipBinary:%v and this is the value of the ip:%v", ipBinary, ip)

	// divide the binary number into four 8-bit segments
	firstByte, _ := strconv.ParseUint(ipBinary[0:8], 2, 64)
	secondByte, _ := strconv.ParseUint(ipBinary[8:16], 2, 64)
	thirdByte, _ := strconv.ParseUint(ipBinary[16:24], 2, 64)
	fourthByte, _ := strconv.ParseUint(ipBinary[24:32], 2, 64)

	// concatenate the four decimal segments with a dot separator to form the dot-decimal string
	return fmt.Sprintf("%d.%d.%d.%d", firstByte, secondByte, thirdByte, fourthByte)
}

func ToIPv6AddressStr(ip [4]uint32) string {
	// construct a byte slice
	ipBytes := make([]byte, 16) // IPv6 address is 128 bits or 16 bytes long
	for i := 0; i < 4; i++ {
		// for each uint32, extract its four bytes and put them into the byte slice
		ipBytes[i*4] = byte(ip[i] >> 24)
		ipBytes[i*4+1] = byte(ip[i] >> 16)
		ipBytes[i*4+2] = byte(ip[i] >> 8)
		ipBytes[i*4+3] = byte(ip[i])
	}
	// net.IP is a byte slice, so it can be directly used to construct an IPv6 address
	ipv6Addr := net.IP(ipBytes)
	return ipv6Addr.String()
}

func PeekBytes(reader *bufio.Reader) ([]byte, error) {
	var buffer []byte

	// for {
	// Create a temporary buffer to hold the incoming bytes
	buf := make([]byte, 1024)

	// Read bytes from the Reader
	reader.Peek(1)
	buf, err := reader.Peek(reader.Buffered())
	// fmt.Println("read bytes: ", n, ", err: ", err)
	if err != nil && err != io.EOF && err != bufio.ErrBufferFull {
		return nil, err
	}

	// Append the bytes to the buffer
	buffer = append(buffer, buf[:]...)

	// If we've reached the end of the input stream, break out of the loop
	// if err == bufio.ErrBufferFull || len(buf) != 1024 {
	// 	break
	// }
	// }

	return buffer, nil
}

// ReadBytes function is utilized to read the complete message from the reader until the end of the file (EOF).
// It returns the content as a byte array.
func ReadBytes(reader io.Reader) ([]byte, error) {
	var buffer []byte

	for {
		// Create a temporary buffer to hold the incoming bytes
		buf := make([]byte, 1024)
		// rand.Seed(time.Now().UnixNano())

		// Read bytes from the Reader
		n, err := reader.Read(buf)
		// fmt.Println("read bytes: ", n, ", err: ", err)
		if err != nil && err != io.EOF {
			return nil, err
		}

		// Append the bytes to the buffer
		buffer = append(buffer, buf[:n]...)

		// If we've reached the end of the input stream, break out of the loop
		if err == io.EOF || n != 1024 {
			break
		}
	}

	return buffer, nil
}

func ReadBytes1(reader io.Reader) ([]byte, string, error) {
	logStr := ""
	var buffer []byte

	for {
		// Create a temporary buffer to hold the incoming bytes
		buf := make([]byte, 1024)

		// Read bytes from the Reader
		n, err := reader.Read(buf)
		// fmt.Println("read bytes: ", n , ", err: ", err)
		logStr += fmt.Sprintln("read bytes: ", n, ", err: ", err)
		if err != nil && err != io.EOF {
			return nil, logStr, err
		}

		// Append the bytes to the buffer
		buffer = append(buffer, buf[:n]...)

		// If we've reached the end of the input stream, break out of the loop
		// if err == io.EOF || n != 1024 {
		if n != 1024 {
			break
		}
	}

	return buffer, logStr, nil
}

func GetLocalIPv4() (net.IP, error) {
	ifaces, err := net.Interfaces()
	if err != nil {
		return nil, err
	}

	for _, iface := range ifaces {
		addrs, err := iface.Addrs()
		if err != nil {
			return nil, err
		}

		for _, addr := range addrs {
			ipNet, ok := addr.(*net.IPNet)
			if ok && !ipNet.IP.IsLoopback() && ipNet.IP.To4() != nil {
				return ipNet.IP, nil
			}
		}
	}

	return nil, fmt.Errorf("No valid IP address found")
}

func ConvertToIPV4(ip net.IP) (uint32, bool) {
	ipv4 := ip.To4()
	if ipv4 == nil {
		return 0, false // Return 0 or handle the error accordingly
	}

	return uint32(ipv4[0])<<24 | uint32(ipv4[1])<<16 | uint32(ipv4[2])<<8 | uint32(ipv4[3]), true
}

func GetLocalIPv6() (net.IP, error) {
	ifaces, err := net.Interfaces()
	if err != nil {
		return nil, err
	}

	for _, iface := range ifaces {
		addrs, err := iface.Addrs()
		if err != nil {
			return nil, err
		}

		for _, addr := range addrs {
			ipNet, ok := addr.(*net.IPNet)
			if ok && !ipNet.IP.IsLoopback() && ipNet.IP.To4() == nil && ipNet.IP.To16() != nil {
				return ipNet.IP, nil
			}
		}
	}

	return nil, fmt.Errorf("No valid IPv6 address found")
}

func ConvertIPv6ToUint32Array(ip net.IP) ([4]uint32, error) {
	ip = ip.To16()
	if ip == nil {
		return [4]uint32{}, errors.New("invalid IPv6 address")
	}

	return [4]uint32{
		binary.BigEndian.Uint32(ip[0:4]),
		binary.BigEndian.Uint32(ip[4:8]),
		binary.BigEndian.Uint32(ip[8:12]),
		binary.BigEndian.Uint32(ip[12:16]),
	}, nil
}

func IPToDotDecimal(ip net.IP) string {
	ipStr := ip.String()
	if ip.To4() != nil {
		ipStr = ip.To4().String()
	}
	return ipStr
}

// It checks if the cmd is related to docker or not, it also returns if its a docker compose file
func IsDockerRelatedCommand(cmd string) (bool, string) {
	// Check for Docker command patterns
	dockerCommandPatterns := []string{
		"docker-compose ",
		"sudo docker-compose ",
		"docker compose ",
		"sudo docker compose ",
		"docker ",
		"sudo docker ",
	}

	for _, pattern := range dockerCommandPatterns {
		if strings.HasPrefix(strings.ToLower(cmd), pattern) {
			if strings.Contains(pattern, "compose") {
				return true, "docker-compose"
			}
			return true, "docker"
		}
	}

	// Check for Docker Compose file extension
	dockerComposeFileExtensions := []string{".yaml", ".yml"}
	for _, extension := range dockerComposeFileExtensions {
		if strings.HasSuffix(strings.ToLower(cmd), extension) {
			return true, "docker-compose"
		}
	}

	return false, ""
}

func findStringMatch(req string, mockString []string) int {
	minDist := int(^uint(0) >> 1) // Initialize with max int value
	bestMatch := -1
	for idx, req := range mockString {
		if !IsAsciiPrintable(mockString[idx]) {
			continue
		}

		dist := levenshtein.ComputeDistance(req, mockString[idx])
		if dist == 0 {
			return 0
		}

		if dist < minDist {
			minDist = dist
			bestMatch = idx
		}
	}
	return bestMatch
}

func HttpDecoder(encoded string) ([]byte, error) {
	// decode the string to a buffer.

	data := []byte(encoded)
	return data, nil
}

func AdaptiveK(length, kMin, kMax, N int) int {
	k := length / N
	if k < kMin {
		return kMin
	} else if k > kMax {
		return kMax
	}
	return k
}

func CreateShingles(data []byte, k int) map[string]struct{} {
	shingles := make(map[string]struct{})
	for i := 0; i < len(data)-k+1; i++ {
		shingle := string(data[i : i+k])
		shingles[shingle] = struct{}{}
	}
	return shingles
}

// JaccardSimilarity computes the Jaccard similarity between two sets of shingles.
func JaccardSimilarity(setA, setB map[string]struct{}) float64 {
	intersectionSize := 0
	for k := range setA {
		if _, exists := setB[k]; exists {
			intersectionSize++
		}
	}

	unionSize := len(setA) + len(setB) - intersectionSize

	if unionSize == 0 {
		return 0.0
	}
	return float64(intersectionSize) / float64(unionSize)
}

func findBinaryMatch(configMocks []*models.Mock, reqBuff []byte, h *hooks.Hook) int {

	mxSim := -1.0
	mxIdx := -1
	// find the fuzzy hash of the mocks
	for idx, mock := range configMocks {
		encoded, _ := HttpDecoder(mock.Spec.HttpReq.Body)
		k := AdaptiveK(len(reqBuff), 3, 8, 5)
		shingles1 := CreateShingles(encoded, k)
		shingles2 := CreateShingles(reqBuff, k)
		similarity := JaccardSimilarity(shingles1, shingles2)
<<<<<<< HEAD
		fmt.Printf("Jaccard Similarity: %f\n", similarity)
=======
		log.Debugf("Jaccard Similarity:%f\n", similarity)
>>>>>>> af6dd870
		if mxSim < similarity {
			mxSim = similarity
			mxIdx = idx
		}
	}
	return mxIdx
}

func IsAsciiPrintable(s string) bool {
	for _, r := range s {
		if r > unicode.MaxASCII || !unicode.IsPrint(r) {
			return false
		}
	}
	return true
}

func HttpEncoder(buffer []byte) string {
	//Encode the buffer to string
	encoded := string(buffer)
	return encoded
}
func Fuzzymatch(tcsMocks []*models.Mock, reqBuff []byte, h *hooks.Hook) (bool, *models.Mock) {
	com := HttpEncoder(reqBuff)
	for _, mock := range tcsMocks {
		encoded, _ := HttpDecoder(mock.Spec.HttpReq.Body)
		if string(encoded) == string(reqBuff) || mock.Spec.HttpReq.Body == com {
<<<<<<< HEAD
			fmt.Println("matched in first loop")
=======
			log.Debug(Emoji, "matched in first loop")
>>>>>>> af6dd870
			return true, mock
		}
	}
	// convert all the configmocks to string array
	mockString := make([]string, len(tcsMocks))
	for i := 0; i < len(tcsMocks); i++ {
		mockString[i] = string(tcsMocks[i].Spec.HttpReq.Body)
	}
	// find the closest match
	if IsAsciiPrintable(string(reqBuff)) {
		idx := findStringMatch(string(reqBuff), mockString)
		if idx != -1 {
<<<<<<< HEAD
			fmt.Println("Returning mock from String Match !!")
=======
			log.Debug(Emoji, "Returning mock from String Match")
>>>>>>> af6dd870
			return true, tcsMocks[idx]
		}
	}
	idx := findBinaryMatch(tcsMocks, reqBuff, h)
	if idx != -1 {
		return true, tcsMocks[idx]
	}
	return false, &models.Mock{}
}<|MERGE_RESOLUTION|>--- conflicted
+++ resolved
@@ -16,10 +16,7 @@
 	"unicode"
 
 	"github.com/agnivade/levenshtein"
-<<<<<<< HEAD
-=======
 	"github.com/cloudflare/cfssl/log"
->>>>>>> af6dd870
 	"go.keploy.io/server/pkg/hooks"
 	"go.keploy.io/server/pkg/models"
 )
@@ -401,11 +398,7 @@
 		shingles1 := CreateShingles(encoded, k)
 		shingles2 := CreateShingles(reqBuff, k)
 		similarity := JaccardSimilarity(shingles1, shingles2)
-<<<<<<< HEAD
 		fmt.Printf("Jaccard Similarity: %f\n", similarity)
-=======
-		log.Debugf("Jaccard Similarity:%f\n", similarity)
->>>>>>> af6dd870
 		if mxSim < similarity {
 			mxSim = similarity
 			mxIdx = idx
@@ -433,11 +426,7 @@
 	for _, mock := range tcsMocks {
 		encoded, _ := HttpDecoder(mock.Spec.HttpReq.Body)
 		if string(encoded) == string(reqBuff) || mock.Spec.HttpReq.Body == com {
-<<<<<<< HEAD
-			fmt.Println("matched in first loop")
-=======
 			log.Debug(Emoji, "matched in first loop")
->>>>>>> af6dd870
 			return true, mock
 		}
 	}
@@ -450,11 +439,7 @@
 	if IsAsciiPrintable(string(reqBuff)) {
 		idx := findStringMatch(string(reqBuff), mockString)
 		if idx != -1 {
-<<<<<<< HEAD
-			fmt.Println("Returning mock from String Match !!")
-=======
 			log.Debug(Emoji, "Returning mock from String Match")
->>>>>>> af6dd870
 			return true, tcsMocks[idx]
 		}
 	}
