package yaml

import (
	"context"
	"errors"
	"fmt"
	"io"
	"io/fs"
	"net/url"
	"os"
	"path/filepath"
	"sort"
	"strconv"
	"strings"
	"sync"
	"sync/atomic"
	"time"

	"go.keploy.io/server/pkg"
	"go.keploy.io/server/pkg/models"
	"go.keploy.io/server/pkg/platform"
	"go.keploy.io/server/pkg/platform/telemetry"
	"go.keploy.io/server/pkg/proxy/util"
	"go.uber.org/zap"
	yamlLib "gopkg.in/yaml.v3"
)

var Emoji = "\U0001F430" + " Keploy:"

type Yaml struct {
	TcsPath     string
	MockPath    string
	MockName    string
	TcsName     string
	Logger      *zap.Logger
	tele        *telemetry.Telemetry
	nameCounter int
	mutex       sync.RWMutex
}

func NewYamlStore(tcsPath string, mockPath string, tcsName string, mockName string, Logger *zap.Logger, tele *telemetry.Telemetry) platform.TestCaseDB {
	return &Yaml{
		TcsPath:     tcsPath,
		MockPath:    mockPath,
		MockName:    mockName,
		TcsName:     tcsName,
		Logger:      Logger,
		tele:        tele,
		nameCounter: 0,
		mutex:       sync.RWMutex{},
	}
}

// findLastIndex returns the index for the new yaml file by reading the yaml file names in the given path directory
func findLastIndex(path string, Logger *zap.Logger) (int, error) {

	dir, err := os.OpenFile(path, os.O_RDONLY, fs.FileMode(os.O_RDONLY))
	if err != nil {
		return 1, nil
	}

	files, err := dir.ReadDir(0)
	if err != nil {
		return 1, nil
	}

	lastIndex := 0
	for _, v := range files {
		if v.Name() == "mocks.yaml" || v.Name() == "config.yaml" {
			continue
		}
		fileName := filepath.Base(v.Name())
		fileNameWithoutExt := fileName[:len(fileName)-len(filepath.Ext(fileName))]
		fileNameParts := strings.Split(fileNameWithoutExt, "-")
		if len(fileNameParts) != 2 || (fileNameParts[0] != "test" && fileNameParts[0] != "report") {
			continue
		}
		indxStr := fileNameParts[1]
		indx, err := strconv.Atoi(indxStr)
		if err != nil {
			continue
		}
		if indx > lastIndex {
			lastIndex = indx
		}
	}
	lastIndex += 1

	return lastIndex, nil
}

// write is used to generate the yaml file for the recorded calls and writes the yaml document.
func (ys *Yaml) Write(path, fileName string, docRead platform.KindSpecifier) error {
	//
	doc, _ := docRead.(*NetworkTrafficDoc)
	isFileEmpty, err := util.CreateYamlFile(path, fileName, ys.Logger)
	if err != nil {
		return err
	}

	yamlPath, err := util.ValidatePath(filepath.Join(path, fileName+".yaml"))
	if err != nil {
		return err
	}

	file, err := os.OpenFile(yamlPath, os.O_CREATE|os.O_WRONLY|os.O_APPEND, os.ModePerm)
	if err != nil {
		ys.Logger.Error("failed to open the created yaml file", zap.Error(err), zap.Any("yaml file name", fileName))
		return err
	}

	data := []byte("---\n")
	if isFileEmpty {
		data = []byte{}
	}
	d, err := yamlLib.Marshal(&doc)
	if err != nil {
		ys.Logger.Error("failed to marshal the recorded calls into yaml", zap.Error(err), zap.Any("yaml file name", fileName))
		return err
	}
	data = append(data, d...)

	_, err = file.Write(data)
	if err != nil {
		ys.Logger.Error("failed to write the yaml document", zap.Error(err), zap.Any("yaml file name", fileName))
		return err
	}
	defer file.Close()

	return nil
}

func ContainsMatchingUrl(urlMethods map[string][]string, urlStr string, requestMethod models.Method) bool {
	parsedURL, err := url.Parse(urlStr)
	if err != nil {
		return false
	}

	// Check for URL path and method
	path := parsedURL.Path
	if methods, exists := urlMethods[path]; exists {
		// Loop through the methods for this path
		for _, method := range methods {
			// If the request method matches one of the allowed methods, return true
			if string(method) == string(requestMethod) {
				return true
			}
		}
		// If the request method is not in the allowed methods, return false
		return false
	}

	return false
}

func HasBannedHeaders(object map[string]string, bannedHeaders []string) bool {
	for headerName, _ := range object {
		for _, bannedHeader := range bannedHeaders {
			if headerName == bannedHeader {
				return true
			}
		}
	}
	return false
}

func (ys *Yaml) WriteTestcase(tcRead platform.KindSpecifier, ctx context.Context, filtersRead platform.KindSpecifier) error {
	tc, ok := tcRead.(*models.TestCase)
	if !ok {
		return fmt.Errorf("%s failed to read testcase in WriteTestcase", Emoji)
	}
	filters, ok := filtersRead.(*models.Filters)

	var bypassTestCase = false

	if ok {
		if ContainsMatchingUrl(filters.URLMethods, tc.HttpReq.URL, tc.HttpReq.Method) {
			bypassTestCase = true
		} else if HasBannedHeaders(tc.HttpReq.Header, filters.ReqHeader) {
			bypassTestCase = true
		}
	}

	if !bypassTestCase {
		ys.tele.RecordedTestAndMocks()
		ys.mutex.Lock()
		testsTotal, ok := ctx.Value("testsTotal").(*int)
		if !ok {
			ys.Logger.Debug("failed to get testsTotal from context")
		} else {
			*testsTotal++
		}
		ys.mutex.Unlock()
		var tcsName string
		if ys.TcsName == "" {
			if tc.Name == "" {
				// finds the recently generated testcase to derive the sequence number for the current testcase
				lastIndx, err := findLastIndex(ys.TcsPath, ys.Logger)
				if err != nil {
					return err
				}
				tcsName = fmt.Sprintf("test-%v", lastIndx)
			} else {
				tcsName = tc.Name
			}
		} else {
			tcsName = ys.TcsName
		}

		// encode the testcase and its mocks into yaml docs
		yamlTc, err := EncodeTestcase(*tc, ys.Logger)
		if err != nil {
			return err
		}

		// write testcase yaml
		yamlTc.Name = tcsName
		err = ys.Write(ys.TcsPath, tcsName, yamlTc)
		if err != nil {
			ys.Logger.Error("failed to write testcase yaml file", zap.Error(err))
			return err
		}
		ys.Logger.Info("🟠 Keploy has captured test cases for the user's application.", zap.String("path", ys.TcsPath), zap.String("testcase name", tcsName))

	}
	return nil
}

func (ys *Yaml) ReadTestcases(testSet string, lastSeenId platform.KindSpecifier, options platform.KindSpecifier) ([]platform.KindSpecifier, error) {
	path := ys.MockPath + "/" + testSet + "/tests"
	tcs := []*models.TestCase{}

	mockPath, err := util.ValidatePath(path)
	if err != nil {
		return nil, err
	}
	_, err = os.Stat(mockPath)
	if err != nil {
		ys.Logger.Debug("no tests are recorded for the session", zap.String("index", testSet))
		tcsRead := make([]platform.KindSpecifier, len(tcs))
		return tcsRead, nil
	}

	dir, err := os.OpenFile(mockPath, os.O_RDONLY, os.ModePerm)
	if err != nil {
		ys.Logger.Error("failed to open the directory containing yaml testcases", zap.Error(err), zap.Any("path", mockPath))
		return nil, err
	}

	files, err := dir.ReadDir(0)
	if err != nil {
		ys.Logger.Error("failed to read the file names of yaml testcases", zap.Error(err), zap.Any("path", mockPath))
		return nil, err
	}
	for _, j := range files {
		if filepath.Ext(j.Name()) != ".yaml" || strings.Contains(j.Name(), "mocks") {
			continue
		}

		name := strings.TrimSuffix(j.Name(), filepath.Ext(j.Name()))
		yamlTestcase, err := read(mockPath, name)
		if err != nil {
			ys.Logger.Error("failed to read the testcase from yaml", zap.Error(err))
			return nil, err
		}
		// Unmarshal the yaml doc into Testcase
		tc, err := Decode(yamlTestcase[0], ys.Logger)
		if err != nil {
			return nil, err
		}
		// Append the encoded testcase
		tcs = append(tcs, tc)
	}

	sort.Slice(tcs, func(i, j int) bool {
		return tcs[i].Created < tcs[j].Created
	})
	tcsRead := make([]platform.KindSpecifier, len(tcs))
	for i, tc := range tcs {
		tcsRead[i] = tc
	}
	return tcsRead, nil
}

func read(path, name string) ([]*NetworkTrafficDoc, error) {
	file, err := os.OpenFile(filepath.Join(path, name+".yaml"), os.O_RDONLY, os.ModePerm)
	if err != nil {
		return nil, err
	}
	defer file.Close()
	decoder := yamlLib.NewDecoder(file)
	yamlDocs := []*NetworkTrafficDoc{}
	for {
		var doc NetworkTrafficDoc
		err := decoder.Decode(&doc)
		if errors.Is(err, io.EOF) {
			break
		}
		if err != nil {
			return nil, fmt.Errorf("failed to decode the yaml file documents. error: %v", err.Error())
		}
		yamlDocs = append(yamlDocs, &doc)
	}
	return yamlDocs, nil
}

func (ys *Yaml) WriteMock(mockRead platform.KindSpecifier, ctx context.Context) error {
	mock := mockRead.(*models.Mock)
	mocksTotal, ok := ctx.Value("mocksTotal").(*map[string]int)
	if !ok {
		ys.Logger.Debug("failed to get mocksTotal from context")
	}
	(*mocksTotal)[string(mock.Kind)]++
	if ctx.Value("cmd") == "mockrecord" {
		ys.tele.RecordedMock(string(mock.Kind))
	}
	if ys.MockName != "" {
		mock.Name = ys.MockName
	}

	mock.Name = fmt.Sprint("mock-", getNextID())
	mockYaml, err := EncodeMock(mock, ys.Logger)
	if err != nil {
		return err
	}

	// if mock.Name == "" {
	// 	mock.Name = "mocks"
	// }

	err = ys.Write(ys.MockPath, "mocks", mockYaml)
	if err != nil {
		return err
	}

	return nil
}

func (ys *Yaml) ReadTcsMocks(tcRead platform.KindSpecifier, testSet string) ([]platform.KindSpecifier, error) {
	tc, readTcs := tcRead.(*models.TestCase)
	var (
		tcsMocks = make([]platform.KindSpecifier, 0)
	)

	mockName := "mocks"
	if ys.MockName != "" {
		mockName = ys.MockName
	}

	path := ys.MockPath + "/" + testSet
	mockPath, err := util.ValidatePath(path + "/" + mockName + ".yaml")
	if err != nil {
		return nil, err
	}

	if _, err := os.Stat(mockPath); err == nil {

		yamls, err := read(path, mockName)
		if err != nil {
			ys.Logger.Error("failed to read the mocks from config yaml", zap.Error(err), zap.Any("session", filepath.Base(path)))
			return nil, err
		}
		mocks, err := decodeMocks(yamls, ys.Logger)
		if err != nil {
			ys.Logger.Error("failed to decode the config mocks from yaml docs", zap.Error(err), zap.Any("session", filepath.Base(path)))
			return nil, err
		}

		for _, mock := range mocks {
			if mock.Spec.Metadata["type"] != "config" {
				tcsMocks = append(tcsMocks, mock)
			}
		}
	}
	filteredMocks := make([]platform.KindSpecifier, 0)
	if !readTcs {
		return tcsMocks, nil
	}
	if tc.HttpReq.Timestamp == (time.Time{}) {
		ys.Logger.Warn("request timestamp is missing for " + tc.Name)
		return tcsMocks, nil
	}

	if tc.HttpResp.Timestamp == (time.Time{}) {
		ys.Logger.Warn("response timestamp is missing for " + tc.Name)
		return tcsMocks, nil
	}
	var entMocks, nonKeployMocks []string
	for _, readMock := range tcsMocks {
		mock := readMock.(*models.Mock)
		if mock.Version == "api.keploy-enterprise.io/v1beta1" {
			entMocks = append(entMocks, mock.Name)
		} else if mock.Version != "api.keploy.io/v1beta1" {
			nonKeployMocks = append(nonKeployMocks, mock.Name)
		}
		if (mock.Spec.ReqTimestampMock == (time.Time{}) || mock.Spec.ResTimestampMock == (time.Time{})) && mock.Kind != "SQL" {
			// If mock doesn't have either of one timestamp, then, logging a warning msg and appending the mock to filteredMocks to support backward compatibility.
			ys.Logger.Warn("request or response timestamp of mock is missing for " + tc.Name)
			filteredMocks = append(filteredMocks, mock)
			continue
		}

		// Checking if the mock's request and response timestamps lie between the test's request and response timestamp
		if mock.Spec.ReqTimestampMock.After(tc.HttpReq.Timestamp) && mock.Spec.ResTimestampMock.Before(tc.HttpResp.Timestamp) {
			filteredMocks = append(filteredMocks, mock)
		}
	}
	if len(entMocks) > 0 {
		ys.Logger.Warn("These mocks have been recorded with Keploy Enterprise, may not work properly with the open-source version", zap.Strings("enterprise mocks:", entMocks))
	}
	if len(nonKeployMocks) > 0 {
		ys.Logger.Warn("These mocks have not been recorded by Keploy, may not work properly with Keploy.", zap.Strings("non-keploy mocks:", nonKeployMocks))
	}

	return filteredMocks, nil

}

func (ys *Yaml) ReadConfigMocks(testSet string) ([]platform.KindSpecifier, error) {
	var (
		configMocks = make([]platform.KindSpecifier, 0)
	)

	mockName := "mocks"
	if ys.MockName != "" {
		mockName = ys.MockName
	}
	path := ys.MockPath + "/" + testSet

	mockPath, err := util.ValidatePath(path + "/" + mockName + ".yaml")
	if err != nil {
		return nil, err
	}
	if _, err := os.Stat(mockPath); err == nil {

		yamls, err := read(path, mockName)
		if err != nil {
			ys.Logger.Error("failed to read the mocks from config yaml", zap.Error(err), zap.Any("session", filepath.Base(path)))
			return nil, err
		}
		mocks, err := decodeMocks(yamls, ys.Logger)
		if err != nil {
			ys.Logger.Error("failed to decode the config mocks from yaml docs", zap.Error(err), zap.Any("session", filepath.Base(path)))
			return nil, err
		}

		for _, mock := range mocks {
			if mock.Spec.Metadata["type"] == "config" {
				configMocks = append(configMocks, mock)
			}
		}
	}

	return configMocks, nil

}
func (ys *Yaml) UpdateTest(mock *models.Mock, ctx context.Context) error {
	return nil
}

func (ys *Yaml) DeleteTest(mock *models.Mock, ctx context.Context) error {
	return nil
}

<<<<<<< HEAD
func (ys *Yaml) ReadTestSessionIndices() ([]string, error) {
	return pkg.ReadSessionIndices(ys.MockPath, ys.Logger)
=======
var idCounter int64 = -1

func getNextID() int64 {
	return atomic.AddInt64(&idCounter, 1)
>>>>>>> 1c13f978
}<|MERGE_RESOLUTION|>--- conflicted
+++ resolved
@@ -462,13 +462,11 @@
 	return nil
 }
 
-<<<<<<< HEAD
 func (ys *Yaml) ReadTestSessionIndices() ([]string, error) {
 	return pkg.ReadSessionIndices(ys.MockPath, ys.Logger)
-=======
+}
 var idCounter int64 = -1
 
 func getNextID() int64 {
 	return atomic.AddInt64(&idCounter, 1)
->>>>>>> 1c13f978
 }